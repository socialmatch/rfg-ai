/**
 * Chart Data Service
 * Handles chart data API requests for line charts
 */

import {processBtcPriceData} from './btcPriceService.js'

const CHART_API_BASE = 'http://15.235.181.47:8002'

/**
 * Get chart data for a single model
 * @param {string} uid - Model UID
 * @param {number} size - Number of records to fetch
 * @returns {Promise<Object>} Chart data response
 */
export const getModelChartData = async (uid, size = 10) => {
  try {
    const response = await fetch(`${CHART_API_BASE}/app/v1/trader_balance_record`, {
      method: 'POST',
      headers: {
        'Content-Type': 'application/json',
      },
      body: JSON.stringify({
        uid: uid,
        size: size
      })
    })

    if (!response.ok) {
      throw new Error(`Chart API request failed: ${response.status} ${response.statusText}`)
    }

    const result = await response.json()

    if (result.success) {
      return {
        success: true,
        data: result.data.records || [],
        uid: uid
      }
    } else {
      return {
        success: false,
        error: result.message || 'Unknown error',
        data: [],
        uid: uid
      }
    }
  } catch (error) {
    console.error(`❌ Failed to get chart data for ${uid}:`, error)
    return {
      success: false,
      error: error.message,
      data: [],
      uid: uid
    }
  }
}

/**
 * Get chart data for all models
 * @param {Array} models - Array of model objects with uid
 * @param {number} size - Number of records to fetch per model
 * @returns {Promise<Object>} All models chart data
 */
export const getAllModelsChartData = async (models, size = 10) => {
  try {

    // Filter models that have uid
    const modelsWithUid = models.filter(model => model.uid)

    if (modelsWithUid.length === 0) {
      console.warn('⚠️ No models with UID found for chart data')
      return {
        success: false,
        error: 'No models with UID found',
        models: [],
        totalModels: 0,
        successfulCount: 0,
        failedCount: 0
      }
    }


    // Fetch chart data for all models concurrently
    const promises = modelsWithUid.map(model => getModelChartData(model.uid, size))
    const results = await Promise.allSettled(promises)

    const successfulResults = []
    const failedResults = []

    results.forEach((result, index) => {
      const model = modelsWithUid[index]

      if (result.status === 'fulfilled' && result.value.success) {
        successfulResults.push({
          modelInfo: model,
          data: result.value.data.reverse(),
          uid: result.value.uid
        })
      } else {
        failedResults.push({
          modelInfo: model,
          error: result.status === 'fulfilled' ? result.value.error : result.reason.message,
          uid: model.uid
        })
      }
    })


    return {
      success: true,
      models: successfulResults,
      failedModels: failedResults,
      totalModels: modelsWithUid.length,
      successfulCount: successfulResults.length,
      failedCount: failedResults.length
    }

  } catch (error) {
    console.error('❌ Failed to load chart data for all models:', error)
    return {
      success: false,
      error: error.message,
      models: [],
      totalModels: 0,
      successfulCount: 0,
      failedCount: 0
    }
  }
}

/**
 * Process chart data for Chart.js
 * @param {Array} modelsData - Array of model data from API
 * @param {Array} btcPriceData - BTC price data from API
 * @returns {Object} Processed chart data for Chart.js
 */
export const processChartData = async (modelsData, btcPriceData = null) => {
  try {
    const labels = []
    const datasets = []

    // Find the maximum number of data points across all models
    const maxDataPoints = Math.max(...modelsData.map(model => (model.data || []).length))
<<<<<<< HEAD
    console.log(`🔍 Maximum data points across all models: ${maxDataPoints}`)
=======
>>>>>>> 49f9913f

    // Generate time labels based on actual data records (use the first model's timestamps as reference)
    const firstModelData = modelsData.find(model => (model.data || []).length > 0)
    if (firstModelData && firstModelData.data.length > 0) {
      // Use actual timestamps from the data
      labels.push(...firstModelData.data.map(record => record.wrt_time))
    } else {
      // Fallback: generate time labels based on the actual data length
      for (let i = 0; i < maxDataPoints; i++) {
        const date = new Date()
        date.setMinutes(date.getMinutes() - (maxDataPoints - 1 - i) * 5) // 5-minute intervals
        labels.push(date.toISOString())
      }
    }

    // Process each model's data
    modelsData.forEach((modelData, index) => {
      const records = modelData.data || []

      if (records.length === 0) {
        console.warn(`⚠️ No chart data for model ${modelData.uid}`)
        return
      }
      // Use records as they are (no sorting needed)
      // Extract available_asset values
      // Keep null values for missing data (no filling) to create gaps in the line
      const chartData = records.map(record => {
        const value = parseFloat(record.balance_json.total_asset)
        return isNaN(value) ? null : value
      })

<<<<<<< HEAD
      // Keep null values for missing data (no filling) to create gaps in the line
      const chartData = data


=======
>>>>>>> 49f9913f
      datasets.push({
        label: modelData.modelInfo.name || modelData.uid,
        data: chartData,
        borderColor: modelData.modelInfo.color || '#3B82F6',
        backgroundColor: (modelData.modelInfo.color || '#3B82F6') + '20',
        borderWidth: 1.5,
        pointRadius: 0,
        pointHoverRadius: 0,
        tension: 0.4, // Increased tension for smoother curves
        modelInfo: {
          name: modelData.modelInfo.name || modelData.uid,
          uid: modelData.uid,
          currentValue: chartData[chartData.length - 1] || 0,
          color: modelData.modelInfo.color || '#3B82F6'
        }
      })
    })

    // Add BTC price data if available
    if (btcPriceData && btcPriceData.success && btcPriceData.data.length > 0) {
      const processedBtcData = processBtcPriceData(btcPriceData.data, labels)

      // Align BTC price data with model data time labels
      const btcAlignedData = labels.map(label => {
        // Find the closest BTC price data point for each time label
        const targetTime = new Date(label).getTime()
        let closestPrice = null
        let minDiff = Infinity

        processedBtcData.labels.forEach((btcLabel, index) => {
          const btcTime = new Date(btcLabel).getTime()
          const diff = Math.abs(btcTime - targetTime)
          if (diff < minDiff) {
            minDiff = diff
            closestPrice = processedBtcData.data[index]
          }
        })

        // BTC price is already processed as portfolio value in processBtcPriceData
        return closestPrice
      })

      datasets.push({
        label: 'BTC Price',
        data: btcAlignedData,
        borderColor: '#f7931a', // BTC orange color
        backgroundColor: '#f7931a20',
        borderWidth: 1.5,
        pointRadius: 0,
        pointHoverRadius: 0,
        tension: 0.4,
        yAxisID: 'y', // Use same Y axis as other models
        spanGaps: false,
        modelInfo: {
          name: 'BTC Price',
          uid: 'btc_price',
          currentValue: btcAlignedData[btcAlignedData.length - 1] || 0,
          color: '#f7931a'
        }
      })
    }

    // Calculate y-axis range based on actual data with better granularity
    const allValues = datasets.flatMap(dataset => dataset.data).filter(val => val !== null)
    const minValue = Math.min(...allValues)
    const maxValue = Math.max(...allValues)

    // Calculate the range of the data
    const dataRange = maxValue - minValue
<<<<<<< HEAD
    console.log('maxValue - minValue', maxValue, minValue)
=======
>>>>>>> 49f9913f

    // Set minimum scale based on data minimum
    let yAxisMin
    if (minValue > 9500) {
      yAxisMin = 9400 // Set minimum to 8000 if data minimum is around 9000
    } else if (minValue > 9300) {
      yAxisMin = 8200 // Set minimum to 8000 if data minimum is around 9000
    } else if (minValue > 8000) {
      yAxisMin = 7800 // Set minimum to 7000 if data minimum is around 8000
    } else if (minValue > 7500) {
      yAxisMin = 7200 // Set minimum to 6000 if data minimum is around 7000
    } else {
      yAxisMin = Math.max(0, minValue - 1000) // Default margin of 1000
    }

    // Set maximum scale with appropriate margin
    const margin = Math.max(dataRange * 0.2, 500) // 20% margin or minimum 500
    let yAxisMax = maxValue + margin

    // Round to nearest 500 for cleaner tick marks
    yAxisMin = Math.floor(yAxisMin / 500) * 500
    yAxisMax = Math.ceil(yAxisMax / 500) * 500

    return {
      labels,
      datasets,
      yAxisRange: {
        min: yAxisMin,
        max: yAxisMax
      }
    }

  } catch (error) {
    console.error('❌ Failed to process chart data:', error)
    return {
      labels: [],
      datasets: [],
      yAxisRange: {
        min: 0,
        max: 100
      }
    }
  }
}

export default {
  getModelChartData,
  getAllModelsChartData,
  processChartData
}<|MERGE_RESOLUTION|>--- conflicted
+++ resolved
@@ -143,10 +143,6 @@
 
     // Find the maximum number of data points across all models
     const maxDataPoints = Math.max(...modelsData.map(model => (model.data || []).length))
-<<<<<<< HEAD
-    console.log(`🔍 Maximum data points across all models: ${maxDataPoints}`)
-=======
->>>>>>> 49f9913f
 
     // Generate time labels based on actual data records (use the first model's timestamps as reference)
     const firstModelData = modelsData.find(model => (model.data || []).length > 0)
@@ -178,13 +174,6 @@
         return isNaN(value) ? null : value
       })
 
-<<<<<<< HEAD
-      // Keep null values for missing data (no filling) to create gaps in the line
-      const chartData = data
-
-
-=======
->>>>>>> 49f9913f
       datasets.push({
         label: modelData.modelInfo.name || modelData.uid,
         data: chartData,
@@ -254,21 +243,15 @@
 
     // Calculate the range of the data
     const dataRange = maxValue - minValue
-<<<<<<< HEAD
-    console.log('maxValue - minValue', maxValue, minValue)
-=======
->>>>>>> 49f9913f
 
     // Set minimum scale based on data minimum
     let yAxisMin
-    if (minValue > 9500) {
-      yAxisMin = 9400 // Set minimum to 8000 if data minimum is around 9000
-    } else if (minValue > 9300) {
-      yAxisMin = 8200 // Set minimum to 8000 if data minimum is around 9000
+    if (minValue > 9000) {
+      yAxisMin = 8000 // Set minimum to 8000 if data minimum is around 9000
     } else if (minValue > 8000) {
-      yAxisMin = 7800 // Set minimum to 7000 if data minimum is around 8000
-    } else if (minValue > 7500) {
-      yAxisMin = 7200 // Set minimum to 6000 if data minimum is around 7000
+      yAxisMin = 7000 // Set minimum to 7000 if data minimum is around 8000
+    } else if (minValue > 7000) {
+      yAxisMin = 6000 // Set minimum to 6000 if data minimum is around 7000
     } else {
       yAxisMin = Math.max(0, minValue - 1000) // Default margin of 1000
     }
